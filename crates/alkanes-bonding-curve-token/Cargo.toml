--- conflicted
+++ resolved
@@ -20,11 +20,4 @@
 protorune-support = { workspace = true } # Kept for now, build might show unused
 alkanes-std-factory-support = { workspace = true }
 ordinals = { workspace = true } # Kept for now, build might show unused
-anyhow = { workspace = true }
-<<<<<<< HEAD
-
-# Removed bitcoin and hex dependencies as they are no longer needed by the simplified token logic
-=======
-bitcoin = { workspace = true } # Kept for now, build might show unused
-hex = { workspace = true }
->>>>>>> 58fb41c4
+anyhow = { workspace = true }