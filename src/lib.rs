use crate::message::AlkaneMessageContext;
use crate::view::simulate_parcel;
use alkanes_support::proto;
use anyhow::Result;
use bitcoin::blockdata::block::Block;
use bitcoin::blockdata::block::Header;
use bitcoin::blockdata::transaction::Transaction;
use bitcoin::blockdata::transaction::Version;
use bitcoin::hashes::Hash;
use bitcoin::{BlockHash, CompactTarget, TxMerkleNode};
#[allow(unused_imports)]
use metashrew::{
    flush, input, println,
    stdio::{stdout, Write},
};
use metashrew_support::block::AuxpowBlock;
use metashrew_support::compat::{to_arraybuffer_layout, to_passback_ptr};
use ordinals::{Artifact, Runestone};
use protobuf::{Message, MessageField};
use protorune::message::MessageContextParcel;
use protorune::{message::MessageContext, Protorune};
use protorune_support::protostone::Protostone;
use protorune_support::rune_transfer::RuneTransfer;
use protorune_support::utils::consensus_decode;
use std::io::Cursor;
pub mod message;
#[cfg(test)]
pub mod tests;
pub mod utils;
pub mod view;
pub mod vm;

use crate::vm::fuel::set_message_count;

pub fn count_alkanes_protomessages(block: &Block) {
    let mut count: u64 = 0;
    for tx in &block.txdata {
        if let Some(Artifact::Runestone(ref runestone)) = Runestone::decipher(tx) {
            if let Ok(protostones) = Protostone::from_runestone(runestone) {
                for protostone in protostones {
                    if protostone.protocol_tag == AlkaneMessageContext::protocol_tag()
                        && protostone.message.len() != 0
                    {
                        count = count + 1;
                    }
                }
            }
        }
    }
    set_message_count(count);
}

pub fn index_block(block: &Block, height: u32) -> Result<()> {
    count_alkanes_protomessages(&block);
    Protorune::index_block::<AlkaneMessageContext>(block.clone(), height.into())?;
    Ok(())
}

fn default_transaction() -> Transaction {
    Transaction {
        version: Version::non_standard(0),
        lock_time: bitcoin::absolute::LockTime::from_consensus(0),
        input: vec![],
        output: vec![],
    }
}

fn default_block() -> Block {
    Block {
        header: Header {
            version: bitcoin::blockdata::block::Version::ONE,
            prev_blockhash: BlockHash::all_zeros(),
            merkle_root: TxMerkleNode::all_zeros(),
            time: 0,
            bits: CompactTarget::from_consensus(0),
            nonce: 0,
        },
        txdata: vec![],
    }
}

pub fn parcel_from_protobuf(v: proto::alkanes::MessageContextParcel) -> MessageContextParcel {
    let mut result = MessageContextParcel::default();
    result.height = v.height;
    result.block = if v.block.len() > 0 {
        consensus_decode::<Block>(&mut Cursor::new(v.block)).unwrap()
    } else {
        default_block()
    };
    result.transaction = if v.transaction.len() > 0 {
        consensus_decode::<Transaction>(&mut Cursor::new(v.transaction)).unwrap()
    } else {
        default_transaction()
    };
    result.vout = v.vout;
    result.calldata = v.calldata;
    result.runes = v
        .alkanes
        .into_iter()
        .map(|v| RuneTransfer {
            id: v.id.into_option().unwrap().clone().into(),
            value: v.value.into_option().unwrap().into(),
        })
        .collect::<Vec<RuneTransfer>>();
    result.pointer = v.pointer;
    result.refund_pointer = v.refund_pointer;
    result
}

#[no_mangle]
pub fn simulate() -> i32 {
    let data = input();
    let _height = u32::from_le_bytes((&data[0..4]).try_into().unwrap());
    let reader = &data[4..];
    let mut result: proto::alkanes::SimulateResponse = proto::alkanes::SimulateResponse::new();
<<<<<<< HEAD
    match simulate_parcel(&parcel_from_protobuf(proto::alkanes::MessageContextParcel::parse_from_bytes(reader).unwrap())) {
      Ok((response, gas_used)) => {
        result.execution = MessageField::some(response.into());
        result.gas_used = gas_used;
      }
      Err(e) => {
        result.error = e.to_string();    
      }
    }
    
=======
    let (response, gas_used) = simulate_parcel(&parcel_from_protobuf(
        proto::alkanes::MessageContextParcel::parse_from_bytes(reader).unwrap(),
    ))
    .unwrap();
    result.execution = MessageField::some(response.into());
    result.gas_used = gas_used;
>>>>>>> f5106ccc
    to_passback_ptr(&mut to_arraybuffer_layout::<&[u8]>(
        result.write_to_bytes().unwrap().as_ref(),
    ))
}

// #[no_mangle]
// pub fn alkane_balance_sheet() -> i32 {
//     let data = input();
//     let _height = u32::from_le_bytes((&data[0..4]).try_into().unwrap());
//     let reader = &data[4..];
//     let mut result: proto::alkanes::SimulateResponse = proto::alkanes::SimulateResponse::new();
//     let (response, gas_used) = alkane_inventory(
//         &proto::alkanes::MessageContextParcel::parse_from_bytes(reader).unwrap().into()
//     ).unwrap();
//     result.execution = MessageField::some(response.into());
//     result.gas_used = gas_used;
//     to_passback_ptr(&mut to_arraybuffer_layout::<&[u8]>(result.write_to_bytes().unwrap().as_ref()))
// }
//

#[no_mangle]
pub fn _start() {
    let data = input();
    let height = u32::from_le_bytes((&data[0..4]).try_into().unwrap());
    let reader = &data[4..];
    let block: Block = AuxpowBlock::parse(&mut Cursor::<Vec<u8>>::new(reader.to_vec()))
        .unwrap()
        .to_consensus();
    index_block(&block, height).unwrap();
    flush();
}<|MERGE_RESOLUTION|>--- conflicted
+++ resolved
@@ -113,7 +113,6 @@
     let _height = u32::from_le_bytes((&data[0..4]).try_into().unwrap());
     let reader = &data[4..];
     let mut result: proto::alkanes::SimulateResponse = proto::alkanes::SimulateResponse::new();
-<<<<<<< HEAD
     match simulate_parcel(&parcel_from_protobuf(proto::alkanes::MessageContextParcel::parse_from_bytes(reader).unwrap())) {
       Ok((response, gas_used)) => {
         result.execution = MessageField::some(response.into());
@@ -123,15 +122,6 @@
         result.error = e.to_string();    
       }
     }
-    
-=======
-    let (response, gas_used) = simulate_parcel(&parcel_from_protobuf(
-        proto::alkanes::MessageContextParcel::parse_from_bytes(reader).unwrap(),
-    ))
-    .unwrap();
-    result.execution = MessageField::some(response.into());
-    result.gas_used = gas_used;
->>>>>>> f5106ccc
     to_passback_ptr(&mut to_arraybuffer_layout::<&[u8]>(
         result.write_to_bytes().unwrap().as_ref(),
     ))
