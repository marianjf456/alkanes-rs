--- conflicted
+++ resolved
@@ -1,11 +1,7 @@
 use crate::message::AlkaneMessageContext;
 use crate::utils::u128_from_bytes;
 use crate::view::simulate_parcel;
-<<<<<<< HEAD
-use alkanes_support::{ id::AlkaneId, response::ExtendedCallResponse };
-=======
 use alkanes_support::response::ExtendedCallResponse;
->>>>>>> e4c707e1
 use anyhow::Result;
 use bitcoin::blockdata::block::Block;
 use bitcoin::blockdata::transaction::Transaction;
@@ -15,16 +11,12 @@
 use ordinals::{ Artifact, Runestone };
 use protobuf::{ Message, MessageField, SpecialFields };
 use protorune::message::MessageContextParcel;
-<<<<<<< HEAD
 use protorune::{ message::MessageContext, Protorune };
-=======
-use protorune::{message::MessageContext, Protorune};
 use protorune_support::balance_sheet::ProtoruneRuneId;
->>>>>>> e4c707e1
 use protorune_support::protostone::Protostone;
 use protorune_support::rune_transfer::RuneTransfer;
 use protorune_support::utils::consensus_decode;
-use alkanes_support::id::{AlkaneId};
+use alkanes_support::id::{ AlkaneId };
 use std::io::Cursor;
 pub mod message;
 pub mod proto;
@@ -74,17 +66,10 @@
         result.runes = self.alkanes
             .into_iter()
             .map(|v| RuneTransfer {
-<<<<<<< HEAD
-                id: (AlkaneId {
-                    block: u128_from_bytes(v.id.block.clone()),
-                    tx: u128_from_bytes(v.id.tx.clone()),
-                }).into(),
-=======
                 id: ProtoruneRuneId {
                     block: u128_from_bytes(v.id.block.clone()),
                     tx: u128_from_bytes(v.id.tx.clone()),
                 },
->>>>>>> e4c707e1
                 value: u128_from_bytes(v.value.clone()),
             })
             .collect::<Vec<RuneTransfer>>();
@@ -124,13 +109,13 @@
 }
 
 impl Into<proto::alkanes::AlkaneId> for AlkaneId {
-  fn into(self) -> proto::alkanes::AlkaneId {
-    proto::alkanes::AlkaneId {
-      block: self.block.to_le_bytes().to_vec(),
-      tx: self.tx.to_le_bytes().to_vec(),
-      special_fields: SpecialFields::new()
+    fn into(self) -> proto::alkanes::AlkaneId {
+        proto::alkanes::AlkaneId {
+            block: self.block.to_le_bytes().to_vec(),
+            tx: self.tx.to_le_bytes().to_vec(),
+            special_fields: SpecialFields::new(),
+        }
     }
-  }
 }
 
 #[no_mangle]
