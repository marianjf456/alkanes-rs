--- conflicted
+++ resolved
@@ -1,27 +1,16 @@
 use alkanes_support::id::AlkaneId;
 use alkanes_support::parcel::AlkaneTransferParcel;
 use alkanes_support::storage::StorageMap;
-<<<<<<< HEAD
-use alkanes_support::utils::{ overflow_error };
+use alkanes_support::utils::overflow_error;
 use anyhow::{ anyhow, Result };
-use metashrew::index_pointer::{ AtomicPointer, IndexPointer };
-use metashrew_support::index_pointer::KeyValuePointer;
-use protorune_support::rune_transfer::RuneTransfer;
-use std::sync::Arc;
-use metashrew::{ println, stdio::{ stdout } };
-use std::fmt::{ Write };
-=======
-use alkanes_support::utils::overflow_error;
-use anyhow::{anyhow, Result};
 use metashrew::{
-    index_pointer::{AtomicPointer, IndexPointer},
+    index_pointer::{ AtomicPointer, IndexPointer },
     println,
-    stdio::{stdout, Write},
+    stdio::{ stdout, Write },
 };
 use metashrew_support::index_pointer::KeyValuePointer;
 use protorune_support::rune_transfer::RuneTransfer;
 use std::sync::Arc;
->>>>>>> 954ff385
 
 pub fn balance_pointer(
     atomic: &mut AtomicPointer,
@@ -66,7 +55,6 @@
 pub fn debit_balances(
     atomic: &mut AtomicPointer,
     to: &AlkaneId,
-<<<<<<< HEAD
     runes: &AlkaneTransferParcel
 ) -> Result<()> {
     for rune in runes.0.clone() {
@@ -74,15 +62,6 @@
         pointer.set_value::<u128>(
             overflow_error(pointer.get_value::<u128>().checked_sub(rune.value))?
         );
-=======
-    runes: &AlkaneTransferParcel,
-) -> Result<()> {
-    for rune in runes.0.clone() {
-        let mut pointer = balance_pointer(atomic, to, &rune.id.clone().into());
-        pointer.set_value::<u128>(overflow_error(
-            pointer.get_value::<u128>().checked_sub(rune.value),
-        )?);
->>>>>>> 954ff385
     }
     Ok(())
 }
@@ -94,17 +73,12 @@
     to: &AlkaneId
 ) -> Result<()> {
     for transfer in &parcel.0 {
-<<<<<<< HEAD
+        println!("transferring {:?} from {:?} to {:?}", transfer, from, to);
         let mut from_pointer = balance_pointer(
             atomic,
             &from.clone().into(),
             &transfer.id.clone().into()
         );
-=======
-        println!("transferring {:?} from {:?} to {:?}", transfer, from, to);
-        let mut from_pointer =
-            balance_pointer(atomic, &from.clone().into(), &transfer.id.clone().into());
->>>>>>> 954ff385
         let mut balance = from_pointer.get_value::<u128>();
         if balance < transfer.value {
             if &transfer.id == from {
@@ -114,16 +88,11 @@
             }
         }
         from_pointer.set_value::<u128>(balance - transfer.value);
-<<<<<<< HEAD
         let mut to_pointer = balance_pointer(
             atomic,
             &to.clone().into(),
             &transfer.id.clone().into()
         );
-=======
-        let mut to_pointer =
-            balance_pointer(atomic, &to.clone().into(), &transfer.id.clone().into());
->>>>>>> 954ff385
         to_pointer.set_value::<u128>(to_pointer.get_value::<u128>() + transfer.value);
     }
     Ok(())
